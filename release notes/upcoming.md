TODO: Intro

## New Features!
* New JS API to set seed for PRNG. Now, you are able to set a seed to get reproducible (pseudo-)random numbers. (#677)

```js
import {randomSeed} from "k6";

randomSeed(123456789);
let rnd = Math.random();
console.log(rnd)
```

* New option `--no-vu-connection-reuse` that let's users close the connections between iterations of a VU. (#676)

### Category: Title (#533)

Description of feature.

**Docs**: [Title](http://k6.readme.io/docs/TODO)


## UX

* New option to reset cloud token (#672)


## Internals

### Real-time metrics (#678)

Previously most metrics were emitted only when a script iteration ended. With these changes, metrics would be continuously pushed in real-time, even in the middle of a script iteration. This should slightly decrease memory usage and help a lot with the aggregation efficiency of the cloud collector.


## Bugs fixed!

<<<<<<< HEAD
* Metrics emitted by `setup()` and `teardown()` are not discarded anymore. They are emitted and have the implicit root `group` tag values of `setup` and `teardown` respectively (#678)

=======
* Fixed a potential `nil` pointer error when the `k6 cloud` command is interrupted. (#682)
>>>>>>> cd557cf7

## Breaking Changes
* The `--no-connection-reuse` option has been re-purposed and now disables keep-alive connections globally. The newly added `--no-vu-connection-reuse` option does what was previously done by `--no-connection-reuse` - it closes any open connections between iterations of a VU, but allows for reusing them inside of a single iteration. (#676)<|MERGE_RESOLUTION|>--- conflicted
+++ resolved
@@ -34,12 +34,9 @@
 
 ## Bugs fixed!
 
-<<<<<<< HEAD
 * Metrics emitted by `setup()` and `teardown()` are not discarded anymore. They are emitted and have the implicit root `group` tag values of `setup` and `teardown` respectively (#678)
+* Fixed a potential `nil` pointer error when the `k6 cloud` command is interrupted. (#682)
 
-=======
-* Fixed a potential `nil` pointer error when the `k6 cloud` command is interrupted. (#682)
->>>>>>> cd557cf7
 
 ## Breaking Changes
 * The `--no-connection-reuse` option has been re-purposed and now disables keep-alive connections globally. The newly added `--no-vu-connection-reuse` option does what was previously done by `--no-connection-reuse` - it closes any open connections between iterations of a VU, but allows for reusing them inside of a single iteration. (#676)