/*
 *
 * k6 - a next-generation load testing tool
 * Copyright (C) 2016 Load Impact
 *
 * This program is free software: you can redistribute it and/or modify
 * it under the terms of the GNU Affero General Public License as
 * published by the Free Software Foundation, either version 3 of the
 * License, or (at your option) any later version.
 *
 * This program is distributed in the hope that it will be useful,
 * but WITHOUT ANY WARRANTY; without even the implied warranty of
 * MERCHANTABILITY or FITNESS FOR A PARTICULAR PURPOSE.  See the
 * GNU Affero General Public License for more details.
 *
 * You should have received a copy of the GNU Affero General Public License
 * along with this program.  If not, see <http://www.gnu.org/licenses/>.
 *
 */

package stats

import (
	"errors"
	"strconv"
	"strings"
	"time"

	"github.com/dustin/go-humanize"
	"gopkg.in/guregu/null.v3"
)

const (
	counterString = `"counter"`
	gaugeString   = `"gauge"`
	trendString   = `"trend"`
	rateString    = `"rate"`

	defaultString = `"default"`
	timeString    = `"time"`
	dataString    = `"data"`
)

// Possible values for MetricType.
const (
	Counter = MetricType(iota) // A counter that sums its data points
	Gauge                      // A gauge that displays the latest value
	Trend                      // A trend, min/max/avg/med are interesting
	Rate                       // A rate, displays % of values that aren't 0
)

// Possible values for ValueType.
const (
	Default = ValueType(iota) // Values are presented as-is
	Time                      // Values are timestamps (nanoseconds)
	Data                      // Values are data amounts (bytes)
)

// The serialized metric type is invalid.
var ErrInvalidMetricType = errors.New("Invalid metric type")

// The serialized value type is invalid.
var ErrInvalidValueType = errors.New("Invalid value type")

// A MetricType specifies the type of a metric.
type MetricType int

// MarshalJSON serializes a MetricType as a human readable string.
func (t MetricType) MarshalJSON() ([]byte, error) {
	switch t {
	case Counter:
		return []byte(counterString), nil
	case Gauge:
		return []byte(gaugeString), nil
	case Trend:
		return []byte(trendString), nil
	case Rate:
		return []byte(rateString), nil
	default:
		return nil, ErrInvalidMetricType
	}
}

// UnmarshalJSON deserializes a MetricType from a string representation.
func (t *MetricType) UnmarshalJSON(data []byte) error {
	switch string(data) {
	case counterString:
		*t = Counter
	case gaugeString:
		*t = Gauge
	case trendString:
		*t = Trend
	case rateString:
		*t = Rate
	default:
		return ErrInvalidMetricType
	}

	return nil
}

func (t MetricType) String() string {
	switch t {
	case Counter:
		return counterString
	case Gauge:
		return gaugeString
	case Trend:
		return trendString
	case Rate:
		return rateString
	default:
		return "[INVALID]"
	}
}

// The type of values a metric contains.
type ValueType int

// MarshalJSON serializes a ValueType as a human readable string.
func (t ValueType) MarshalJSON() ([]byte, error) {
	switch t {
	case Default:
		return []byte(defaultString), nil
	case Time:
		return []byte(timeString), nil
	case Data:
		return []byte(dataString), nil
	default:
		return nil, ErrInvalidValueType
	}
}

// UnmarshalJSON deserializes a ValueType from a string representation.
func (t *ValueType) UnmarshalJSON(data []byte) error {
	switch string(data) {
	case defaultString:
		*t = Default
	case timeString:
		*t = Time
	case dataString:
		*t = Data
	default:
		return ErrInvalidValueType
	}

	return nil
}

func (t ValueType) String() string {
	switch t {
	case Default:
		return defaultString
	case Time:
		return timeString
	case Data:
		return dataString
	default:
		return "[INVALID]"
	}
}

// A Sample is a single measurement.
type Sample struct {
	Metric *Metric
	Time   time.Time
	Tags   map[string]string
	Value  float64
}

// A Metric defines the shape of a set of data.
type Metric struct {
	Name       string       `json:"name"`
	Type       MetricType   `json:"type"`
	Contains   ValueType    `json:"contains"`
	Tainted    null.Bool    `json:"tainted"`
	Thresholds Thresholds   `json:"thresholds"`
	Submetrics []*Submetric `json:"submetrics"`
	Sub        Submetric    `json:"sub,omitempty"`
	Sink       Sink         `json:"-"`
}

func New(name string, typ MetricType, t ...ValueType) *Metric {
	vt := Default
	if len(t) > 0 {
		vt = t[0]
	}
	var sink Sink
	switch typ {
	case Counter:
		sink = &CounterSink{}
	case Gauge:
		sink = &GaugeSink{}
	case Trend:
		sink = &TrendSink{}
	case Rate:
		sink = &RateSink{}
	default:
		return nil
	}
	return &Metric{Name: name, Type: typ, Contains: vt, Sink: sink}
}

func (m *Metric) HumanizeValue(v float64) string {
	switch m.Type {
	case Rate:
		return strconv.FormatFloat(100*v, 'f', 2, 64) + "%"
	default:
		switch m.Contains {
		case Time:
			d := ToD(v)
			switch {
			case d > time.Minute:
				d -= d % (1 * time.Second)
			case d > time.Second:
				d -= d % (10 * time.Millisecond)
			case d > time.Millisecond:
				d -= d % (10 * time.Microsecond)
			case d > time.Microsecond:
				d -= d % (10 * time.Nanosecond)
			}
			return d.String()
		case Data:
			return humanize.Bytes(uint64(v))
		default:
			return humanize.Ftoa(v)
		}
	}
}

// A Submetric represents a filtered dataset based on a parent metric.
type Submetric struct {
	Name   string            `json:"name"`
	Parent string            `json:"parent"`
	Suffix string            `json:"suffix"`
	Tags   map[string]string `json:"tags"`
	Metric *Metric           `json:"-"`
}

// Creates a submetric from a name.
func NewSubmetric(name string) (parentName string, sm *Submetric) {
	parts := strings.SplitN(strings.TrimSuffix(name, "}"), "{", 2)
	if len(parts) == 1 {
		return parts[0], &Submetric{Name: name}
	}

	kvs := strings.Split(parts[1], ",")
	tags := make(map[string]string, len(kvs))
	for _, kv := range kvs {
		if kv == "" {
			continue
		}
		parts := strings.SplitN(kv, ":", 2)

		key := strings.TrimSpace(strings.Trim(parts[0], `"'`))
		if len(parts) != 2 {
			tags[key] = ""
			continue
		}

		value := strings.TrimSpace(strings.Trim(parts[1], `"'`))
		tags[key] = value
	}
<<<<<<< HEAD
	return parts[0], &Submetric{Name: name, Parent: parts[0], Suffix: parts[1], Tags: tags}
=======
	return parts[0], &Submetric{Name: name, Tags: tags}
}

func (m *Metric) Summary() *Summary {
	return &Summary{
		Metric:  m,
		Summary: m.Sink.Format(),
	}
}

type Summary struct {
	Metric  *Metric            `json:"metric"`
	Summary map[string]float64 `json:"summary"`
>>>>>>> 6060defe
}<|MERGE_RESOLUTION|>--- conflicted
+++ resolved
@@ -261,10 +261,7 @@
 		value := strings.TrimSpace(strings.Trim(parts[1], `"'`))
 		tags[key] = value
 	}
-<<<<<<< HEAD
 	return parts[0], &Submetric{Name: name, Parent: parts[0], Suffix: parts[1], Tags: tags}
-=======
-	return parts[0], &Submetric{Name: name, Tags: tags}
 }
 
 func (m *Metric) Summary() *Summary {
@@ -277,5 +274,4 @@
 type Summary struct {
 	Metric  *Metric            `json:"metric"`
 	Summary map[string]float64 `json:"summary"`
->>>>>>> 6060defe
 }